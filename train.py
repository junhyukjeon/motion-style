# --- Imports ---
import argparse
import json
import numpy as np
import os
import random
import torch
import torch.nn.functional as F
import yaml
from collections import defaultdict
from sklearn.model_selection import train_test_split
from torch.utils.data import DataLoader
from torch.utils.tensorboard import SummaryWriter
from tqdm import tqdm

from data.dataset import TextStyleDataset
from data.sampler import SAMPLER_REGISTRY
from model.t2sm import Text2StylizedMotion
from utils.train.early_stopper import EarlyStopper
from utils.train.loss import LOSS_REGISTRY
from utils.plot import plot_tsne


def set_seed(seed=42):
    random.seed(seed)
    np.random.seed(seed)
    torch.manual_seed(seed)
    if torch.cuda.is_available():
        torch.cuda.manual_seed_all(seed)
<<<<<<< HEAD
=======


# def load_config():
#     parser = argparse.ArgumentParser()
#     parser.add_argument('--config', type=str, required=True, help='Path to config file (YAML)')
#     args = parser.parse_args()
#     config_path = args.config
#     with open(config_path, 'r') as f:
#         config = yaml.safe_load(f)
#     config_basename = os.path.basename(config_path)
#     config["run_name"] = os.path.splitext(config_basename)[0]
#     config["result_dir"] = os.path.join(config["result_dir"], config["run_name"])
#     config["checkpoint_dir"] = os.path.join(config["checkpoint_dir"], config["run_name"])
#     return config
>>>>>>> 70cb5ffe


def load_config():
    parser = argparse.ArgumentParser()
    parser.add_argument('--config', type=str, required=True, help='Path to config file (YAML)')
    args = parser.parse_args()

    from pathlib import Path
    cfg_path = Path(args.config).resolve()

    with cfg_path.open('r') as f:
        config = yaml.safe_load(f)

    # run_name = the path inside "configs/" without the .yaml suffix
    # e.g., configs/loss/0.yaml  ->  run_name="loss/0"
    parts = cfg_path.parts
    if "configs" in parts:
        i = parts.index("configs")
        sub = Path(*parts[i+1:]).with_suffix("")   # loss/0 (Path)
        run_name = str(sub).replace("\\", "/")     # normalize on Windows just in case
    else:
        run_name = cfg_path.stem                   # fallback

    config["run_name"] = run_name

    # results/loss/0  and  checkpoints/loss/0
    config["result_dir"]     = os.path.join(config["result_dir"], run_name)
    config["checkpoint_dir"] = os.path.join(config["checkpoint_dir"], run_name)
    return config


if __name__ == "__main__":
    device = torch.device("cuda" if torch.cuda.is_available() else "cpu")
    config = load_config()
    set_seed(config["random_seed"])

    # --- Result directories --- #
    os.makedirs(config["result_dir"], exist_ok=True)
    os.makedirs(os.path.join(config["result_dir"], "valid"), exist_ok=True)
    writer = SummaryWriter(log_dir=os.path.join("./results/tensorboard", config["run_name"]))

    # --- Style Split --- #
    with open(config["dataset"]["style_json"]) as f:
        styles_to_ids = json.load(f)
    styles_sorted = sorted(styles_to_ids.keys())
    train_styles, valid_styles = train_test_split(styles_sorted, test_size=config['valid_size'], random_state=config["random_seed"])

    # --- Dataset & Loader --- #
    dataset_cfg = config['dataset']
    train_dataset = TextStyleDataset(dataset_cfg, train_styles)
    valid_dataset = TextStyleDataset(dataset_cfg, valid_styles)

    sampler_cfg = config['sampler']
    train_sampler = SAMPLER_REGISTRY[sampler_cfg['type']](sampler_cfg, train_dataset)
    valid_sampler = SAMPLER_REGISTRY[sampler_cfg['type']](sampler_cfg, valid_dataset)
    
    train_loader  = DataLoader(train_dataset, batch_sampler=train_sampler, num_workers=8)
    valid_loader = DataLoader(valid_dataset, batch_sampler=valid_sampler, num_workers=8)

    # import pdb; pdb.set_trace()
    
    # --- Model --- #
    model_cfg = config['model']
    model = Text2StylizedMotion(model_cfg).to(device)
    optimizer = torch.optim.Adam(
        (p for p in model.parameters() if p.requires_grad),
        lr=config['lr']
    )

    # --- Losses & Scaler --- #
    loss_cfg     = config['loss']
    loss_fns     = {name: LOSS_REGISTRY[name] for name in loss_cfg}

    # --- Early Stopper --- #
    early_cfg = config['early']
    early = EarlyStopper(early_cfg)

    # --- Calibration --- #
    scales  = {}
    sum_sq  = defaultdict(float)
    model.train()
    pbar = tqdm(zip(range(config['steps']), train_loader), total=config['steps'])
    n = 0
    for _, batch in pbar:
        out = model(batch)
        losses = {}
        for name, fn in loss_fns.items():
            spec = loss_cfg[name]
            raw  = fn(spec, model, out)
            losses[name] = raw

        for name, val in losses.items():
            sum_sq[name] += float(val.detach()) ** 2

        total_loss = None
        for name, val in losses.items():
            scaled     = loss_cfg[name]['weight'] * val
            total_loss = scaled if total_loss is None else total_loss + scaled

        optimizer.zero_grad(set_to_none=True)
        total_loss.backward()
        optimizer.step()

        pbar.set_postfix(loss=float(total_loss.item()))
        n += 1

    for name, s2 in sum_sq.items():
        rms = (s2 / max(1, n)) ** 0.5
        scales[name] = max(rms, config['tau'])

    print("📏 Frozen RMS denominators:", {k: round(v, 6) for k, v in scales.items()})

    # --- Training --- #
    best_val_loss = float('inf')
    for epoch in range(1, config['epochs'] + 1):
        # Train
        model.train()
        losses_scaled_sum = defaultdict(float)
        losses_norm_sum   = defaultdict(float)
        losses_raw_sum    = defaultdict(float)

        pbar = tqdm(train_loader, desc=f"[Train] Epoch {epoch}")
        batch_idx = -1
        for batch_idx, batch in enumerate(pbar):
            out = model(batch)
            losses = {}
            total_loss = 0.0
            for name, fn in loss_fns.items():
                spec   = loss_cfg[name]
                raw    = fn(spec, model, out)
                norm   = raw / scales[name]
                scaled = norm * spec['weight']
                losses[name] = (scaled, norm, raw)
                total_loss = total_loss + scaled
            optimizer.zero_grad(set_to_none=True)
            total_loss.backward()
            optimizer.step()
            pbar.set_postfix(loss=float(total_loss.item()))
            for name, (scaled, norm, raw) in losses.items():
                losses_scaled_sum[name] += scaled.item()
                losses_norm_sum[name]   += norm.item()
                losses_raw_sum[name]    += raw.item()

        num_batches = max(batch_idx + 1, 1)
        train_total_scaled = sum(losses_scaled_sum.values()) / max(num_batches, 1)
        train_total_norm = sum(losses_norm_sum.values()) / max(num_batches, 1)
        train_total_raw = sum(losses_raw_sum.values()) / max(num_batches, 1)

        if writer is not None and epoch is not None:
            writer.add_scalar("Train/Raw/Total", train_total_raw, epoch)
            writer.add_scalar("Train/Norm/Total", train_total_norm, epoch)
            writer.add_scalar("Train/Scaled/Total", train_total_scaled, epoch)
            for name in losses_scaled_sum.keys():
                writer.add_scalar(f"Train/Raw/{name}",    losses_raw_sum[name]    / max(num_batches,1), epoch)
                writer.add_scalar(f"Train/Norm/{name}",   losses_norm_sum[name]   / max(num_batches,1), epoch)
                writer.add_scalar(f"Train/Scaled/{name}", losses_scaled_sum[name] / max(num_batches,1), epoch)

        # Validate
        model.eval()
        losses_scaled_sum = defaultdict(float)
        losses_norm_sum   = defaultdict(float)
        losses_raw_sum    = defaultdict(float)

        with torch.no_grad():
            pbar = tqdm(valid_loader, desc=f"[Valid] Epoch {epoch if epoch is not None else ''}".strip())
            batch_idx = -1
            for batch_idx, batch in enumerate(pbar):
                out = model(batch)
                losses = {}
                total_loss = 0.0
                for name, fn in loss_fns.items():
                    spec   = loss_cfg[name]
                    raw    = fn(spec, model, out)
                    norm   = raw / scales[name]
                    scaled = norm * spec['weight']
                    losses[name] = (scaled, norm, raw)
                    total_loss = total_loss + scaled
                pbar.set_postfix(loss=float(total_loss.item()))
                for name, (scaled, norm, raw) in losses.items():
                    losses_scaled_sum[name] += scaled.item()
                    losses_norm_sum[name]   += norm.item()
                    losses_raw_sum[name]    += raw.item()

            num_batches = max(batch_idx + 1, 1)
            val_total_scaled = sum(losses_scaled_sum.values()) / num_batches
            val_total_norm   = sum(losses_norm_sum.values()) / num_batches
            val_total_raw    = sum(losses_raw_sum.values())  / num_batches

            if writer is not None and epoch is not None:
                writer.add_scalar("Valid/Raw/Total",    val_total_raw,    epoch)
                writer.add_scalar("Valid/Norm/Total",   val_total_norm,   epoch)
                writer.add_scalar("Valid/Scaled/Total", val_total_scaled, epoch)
                for name in losses_scaled_sum.keys():
                    writer.add_scalar(f"Valid/Raw/{name}",    losses_raw_sum[name]    / num_batches, epoch)
                    writer.add_scalar(f"Valid/Norm/{name}",   losses_norm_sum[name]   / num_batches, epoch)
                    writer.add_scalar(f"Valid/Scaled/{name}", losses_scaled_sum[name] / num_batches, epoch)

            print(
                f"Epoch {epoch} | "
                f"Train scaled: {train_total_scaled:.4f} | Train norm: {train_total_norm:.4f} | Train raw: {train_total_raw:.4f} | "
                f"Valid scaled: {val_total_scaled:.4f}   | Valid norm: {val_total_norm:.4f}   | Valid raw: {val_total_raw:.4f} | "
            )

            plot_tsne( 
                model, valid_loader, device, epoch, title="valid",
                result_dir=config["result_dir"],
                label_to_name_dict=valid_dataset.style_idx_to_style,
                writer=writer
            )

            trainable = {n for n, p in model.named_parameters() if p.requires_grad}
            sd = model.state_dict()
            sd_trainable = {k: v for k, v in sd.items() if k in trainable}

            os.makedirs(config["checkpoint_dir"], exist_ok=True)
            torch.save(sd_trainable, os.path.join(config["checkpoint_dir"], "latest.ckpt"))

            if early.is_improvement(val_total_scaled):
                print(f"✅ New best at epoch {epoch} (Val task: {val_total_scaled:.4f})")
                torch.save(sd_trainable, os.path.join(config["checkpoint_dir"], "best.ckpt"))

            if early.step(val_total_scaled, epoch):
                print(f"⏹️ Early stopping at epoch {epoch} "
                    f"(best task={early.best:.4f} at epoch {early.best_epoch})")
                break<|MERGE_RESOLUTION|>--- conflicted
+++ resolved
@@ -27,8 +27,6 @@
     torch.manual_seed(seed)
     if torch.cuda.is_available():
         torch.cuda.manual_seed_all(seed)
-<<<<<<< HEAD
-=======
 
 
 # def load_config():
@@ -43,7 +41,6 @@
 #     config["result_dir"] = os.path.join(config["result_dir"], config["run_name"])
 #     config["checkpoint_dir"] = os.path.join(config["checkpoint_dir"], config["run_name"])
 #     return config
->>>>>>> 70cb5ffe
 
 
 def load_config():
