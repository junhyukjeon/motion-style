import os
from os.path import join as pjoin

import torch
import torch.nn.functional as F
from torch.utils.data import DataLoader

import numpy as np
import yaml
import time
import random
from tqdm import tqdm

from eval2.dataset import Text2MotionTestDataset #, build_dict_from_txt
from eval2.metrics import TM2TMetrics
from eval2.evaluator_wrapper import StyleClassification

from utils.motion import recover_from_ric
from model.t2sm import Text2StylizedMotion

from salad.models.t2m_eval_wrapper import build_evaluators
from salad.utils.word_vectorizer import WordVectorizer
from salad.utils.plot_script import plot_3d_motion
from salad.utils.paramUtil import t2m_kinematic_chain


def build_dict_from_txt(filename):
    result_dict = {}
    
    with open(filename, 'r') as f:
        for line in f:
            parts = line.strip().split(" ")
            if len(parts) >= 3:
                key = parts[2]
                value = parts[1].split("_")[0]
                result_dict[key] = value
                
    return result_dict

# padding to max length in one batch
def collate_tensors(batch):
    dims = batch[0].dim()
    max_size = [max([b.size(i) for b in batch]) for i in range(dims)]
    size = (len(batch), ) + tuple(max_size)
    canvas = batch[0].new_zeros(size=size)
    for i, b in enumerate(batch):
        sub_tensor = canvas[i]
        for d in range(dims):
            sub_tensor = sub_tensor.narrow(d, 0, b.size(d))
        sub_tensor.add_(b)
    return canvas

def collate_fn(batch):
    notnone_batches = [b for b in batch if b is not None]
    batch_len = len(notnone_batches[0])
    notnone_batches.sort(key=lambda x: x[3], reverse=True)

    adapted_batch = {
        "motion":
        collate_tensors([torch.tensor(b[4]).float() for b in notnone_batches]),
        "text": [b[2] for b in notnone_batches],
        "length": [b[5] for b in notnone_batches],
        "word_embs":
        collate_tensors([torch.tensor(b[0]).float() for b in notnone_batches]),
        "pos_ohot":
        collate_tensors([torch.tensor(b[1]).float() for b in notnone_batches]),
        "text_len":
        collate_tensors([torch.tensor(b[3]) for b in notnone_batches]),
        "tokens": [b[6] for b in notnone_batches],

        "reference_motion": collate_tensors([torch.tensor(b[8]).float() for b in notnone_batches]),
        "text2": [b[7] for b in notnone_batches],
        "style_text": [b[11] for b in notnone_batches],
        "label": [torch.tensor(int(b[10])) for b in notnone_batches],
        "text_len2":collate_tensors([torch.tensor(b[9]) for b in notnone_batches]),
    }
    return adapted_batch

class SmoodiEval():
    def __init__(self, config, device="cuda:0"):

        self.device = device
        
        # model
        self.model = Text2StylizedMotion(config["model"]).to(device)
        self.model.load_state_dict(
            torch.load(pjoin(config["checkpoint_dir"], "best.ckpt"), map_location=device), strict=False
        )
        self.model.eval()
        for p in self.model.parameters():
            p.requires_grad = False

        # style classifier
        self.classifier = StyleClassification(nclasses=47).to(device)
        self.classifier.load_state_dict(
            torch.load("./checkpoints/style_classifier/style_classifier.pt", map_location=device)
        )
        self.label_to_motion = build_dict_from_txt("./dataset/100style/100STYLE_name_dict_Filter.txt")

        # metrics
        self.metrics = TM2TMetrics().to(device)

        # evaluation models
        self.text_enc, self.motion_enc, self.movement_enc = build_evaluators({
            "dataset_name": "t2m",
            "device": device,
            "dim_word": 300,
            "dim_pos_ohot": 15,
            "dim_motion_hidden": 1024,
            "dim_text_hidden": 512,
            "dim_coemb_hidden": 512,
            "dim_pose": 263,
            "dim_movement_enc_hidden": 512,
            "dim_movement_latent": 512,
            "checkpoints_dir": ".",
            "unit_length": 4,
        })
        self.text_enc = self.text_enc.to(device)
        self.motion_enc = self.motion_enc.to(device)
        self.movement_enc = self.movement_enc.to(device)
        self.text_enc.eval()
        self.motion_enc.eval()
        self.movement_enc.eval()
        for p in self.text_enc.parameters():
            p.requires_grad = False
        for p in self.motion_enc.parameters():
            p.requires_grad = False
        for p in self.movement_enc.parameters():
            p.requires_grad = False

        # dataset & dataloader
        data_root = "./dataset/humanml3d"
        mean = np.load(pjoin(data_root, "../100style/Mean.npy"))
        std = np.load(pjoin(data_root, "../100style/Std.npy"))
        mean_eval = np.load("./checkpoints/t2m/Comp_v6_KLD01/meta/mean.npy")
        std_eval = np.load("./checkpoints/t2m/Comp_v6_KLD01/meta/std.npy")
        w_vectorizer = WordVectorizer("./glove", "our_vab")
        dataset = Text2MotionTestDataset(
            mean=mean,
            std=std,
            mean_eval=mean_eval,
            std_eval=std_eval,
            split_file="./dataset/humanml3d/test.txt",
            w_vectorizer=w_vectorizer,
            max_motion_length=196,
            min_motion_length=40,
            max_text_len=20,
            unit_length=4,
            motion_dir1=pjoin(data_root, "new_joint_vecs"),
            text_dir1=pjoin(data_root, "texts"),
            motion_dir2=pjoin(data_root, "../100style/new_joint_vecs"),
            text_dir2=pjoin(data_root, "../100style/texts"),
        )
        # self.mean = torch.from_numpy(mean).float().to(device)
        # self.std = torch.from_numpy(std).float().to(device)
        # self.mean_eval = torch.from_numpy(np.load(pjoin(data_root, "../100style/Mean.npy"))).float().to(device)
        # self.std_eval = torch.from_numpy(np.load(pjoin(data_root, "../100style/Std.npy"))).float().to(device)
        self.data_loader = DataLoader(
            dataset,
            batch_size=32,
            shuffle=False,
            num_workers=4,
            pin_memory=True,
            drop_last=True,
            collate_fn=collate_fn,
        )

    def t2m_eval(self, batch):
        texts = batch["text"]
        motions = batch["motion"].detach().clone().cuda()
        lengths = torch.tensor(batch["length"]).detach().clone().cuda()
        
        reference_motion = batch["reference_motion"].detach().clone().cuda()
        label = torch.tensor(batch["label"]).detach().clone().cuda()

        word_embs = batch["word_embs"].detach().clone().cuda()
        pos_ohot = batch["pos_ohot"].detach().clone().cuda()
        text_lengths = batch["text_len"].detach().clone().cuda()

        ref_t2m = self.data_loader.dataset.renorm4t2m(reference_motion)
        start = time.time()
        feats_rst_t2m = self.model.generate(ref_t2m, texts, motions.shape[1])[0]
        end = time.time()

<<<<<<< HEAD
        feats_rst = self.data_loader.dataset.renorm4style(feats_rst_t2m)
        logits = self.classifier(feats_rst)
        probs = F.softmax(logits, dim=-1)
        predicted = torch.argmax(probs, dim=1)
=======
        logits = self.classifier(sample)
        # probs = F.softmax(logits, dim=-1)
        # # predicted = torch.argmax(probs, dim=1)
        # # # bsz = probs.shape[0]
>>>>>>> 8d01b874

        motion_name = self.label_to_motion[str(predicted[0].cpu().numpy())]
        base_name = self.label_to_motion[str(label[0].cpu().numpy())]
        print(f"Name: {base_name} -> {motion_name}")


        # joints recover
        joints_rst = self.data_loader.dataset.feats2joints(feats_rst)
        joints_ref = self.data_loader.dataset.feats2joints(motions)
        joints_ref_m = self.data_loader.dataset.feats2joints(reference_motion)
        plot_3d_motion("rst.mp4", t2m_kinematic_chain, joints_rst[0].cpu().numpy(), "rst", fps=20)
        plot_3d_motion("ref.mp4", t2m_kinematic_chain, joints_ref[0].cpu().numpy(), "ref", fps=20)
        plot_3d_motion("ref_m.mp4", t2m_kinematic_chain, joints_ref_m[0].cpu().numpy(), "ref_m", fps=20)

        # renorm for t2m eval
        feats_rst = self.data_loader.dataset.renorm4t2m(feats_rst)
        motions = self.data_loader.dataset.renorm4t2m(motions)

        # t2m motion encoder
        align_idx = np.argsort(lengths.data.tolist())[::-1].copy()
        motions = motions[align_idx]
        sample = sample[align_idx]
        lengths = lengths[align_idx]
        lengths = torch.div(lengths, 4, rounding_mode="floor")

        recons_mov = self.movement_enc(sample[..., :-4]).detach()
        recons_emb = self.motion_enc(recons_mov, lengths)
        motion_mov = self.movement_enc(motions[..., :-4]).detach()
        motion_emb = self.motion_enc(motion_mov, lengths)
        text_emb = self.text_enc(word_embs, pos_ohot, text_lengths)[align_idx]

        return {
            "m_ref": motions,
            "m_rst": feats_rst,
            "lat_t": text_emb,
            "lat_m": motion_emb,
            "lat_rm": recons_emb,
            "joints_ref": joints_ref,
            "joints_rst": joints_rst,
            "predicted": logits,
            "label": label,
            "inference_time": end - start,
            "length": lengths,
        }


    def evaluate(self):
        for i, batch in enumerate(tqdm(self.data_loader, desc="Evaluating")):
            # batch = [word_embeddings, pos_one_hots, caption, sent_len, motion, m_length, tokens, caption2, sent_len2, label, style_text]
            torch.cuda.empty_cache()
            res = self.t2m_eval(batch)
            self.metrics.update(
                res["lat_t"],
                res["lat_rm"],
                res["lat_m"],
                res["length"],
                res["predicted"],
                res["label"],
                res["joints_rst"],
                res["inference_time"],
            )
            # if i > 3:
            #     break

    def compute_metrics(self):
        metrics_dict = self.metrics.compute()
        self.metrics.reset()
        print(metrics_dict)
        for k, v in metrics_dict.items():
            if isinstance(v, float):
                print(f"{k}: {v}")
            elif isinstance(v, torch.Tensor):
                print(f"{k}: {v.item()}")
            elif isinstance(v, np.ndarray):
                print(f"{k}: {v.item()}")
        return metrics_dict


# def load_config(config_path):
#     with open(config_path, 'r') as f:
#         config = yaml.safe_load(f)

#     config_basename = os.path.basename(config_path)
#     config["run_name"] = os.path.splitext(config_basename)[0]
#     config["result_dir"] = os.path.join(config["result_dir"], config["run_name"])
#     config["checkpoint_dir"] = os.path.join(config["checkpoint_dir"], config["run_name"])
#     return config


def load_config():
    parser = argparse.ArgumentParser()
    parser.add_argument('--config', type=str, required=True, help='Path to config file (YAML)')
    parser.add_argument('--style_weight', type=float, default=None,
                        help='Override config.model.style_weight at runtime')
    parser.add_argument('--csv_name', type=str, default=None,
                        help='CSV filename to write results to (e.g., metrics_style0.5.csv)')
    args = parser.parse_args()

    from pathlib import Path
    cfg_path = Path(args.config).resolve()

    with cfg_path.open('r') as f:
        config = yaml.safe_load(f)

    parts = cfg_path.parts
    if "configs" in parts:
        i = parts.index("configs")
        sub = Path(*parts[i+1:]).with_suffix("")
        run_name = str(sub).replace("\\", "/")
    else:
        run_name = cfg_path.stem

    config["run_name"] = run_name
    config["result_dir"]     = os.path.join(config["result_dir"], run_name)
    config["checkpoint_dir"] = os.path.join(config["checkpoint_dir"], run_name)

    if args.style_weight is not None:
        if "model" not in config or not isinstance(config["model"], dict):
            config["model"] = {}
        config["model"]["style_weight"] = args.style_weight

    if args.csv_name is not None:
        config["csv_name"] = args.csv_name  # store for use later

    return config


def set_seed(seed=42):
    random.seed(seed)
    np.random.seed(seed)
    torch.manual_seed(seed)
    if torch.cuda.is_available():
        torch.cuda.manual_seed_all(seed)


if __name__ == "__main__":
    import argparse
    # parser = argparse.ArgumentParser()
    # parser.add_argument("--config", type=str, default="./configs/")
    # args = parser.parse_args()

    # config = load_config(args.config)
    config = load_config()

    import pdb; pdb.set_trace()

    set_seed(config["random_seed"])
    with torch.no_grad():
        evaluator = SmoodiEval(config)
        evaluator.evaluate()
        metrics = evaluator.compute_metrics()

        # Write csv
        import csv
        row = {"run": config["run_name"]}
        for k, v in metrics.items():
            if isinstance(v, torch.Tensor):
                v = v.item()
            elif isinstance(v, np.ndarray):
                v = float(v)
            row[k] = v

        csv_dir  = './evaluation'
        csv_name = config.get("csv_name", "metrics.csv")
        csv_file = os.path.join(csv_dir, csv_name)
        os.makedirs(csv_dir, exist_ok=True)
        exists = os.path.isfile(csv_file)

        with open(csv_file, "a", newline="") as f:
            writer = csv.DictWriter(f, fieldnames=["run"] + list(metrics.keys()))
            if not exists:
                writer.writeheader()
            writer.writerow(row)<|MERGE_RESOLUTION|>--- conflicted
+++ resolved
@@ -182,17 +182,10 @@
         feats_rst_t2m = self.model.generate(ref_t2m, texts, motions.shape[1])[0]
         end = time.time()
 
-<<<<<<< HEAD
         feats_rst = self.data_loader.dataset.renorm4style(feats_rst_t2m)
         logits = self.classifier(feats_rst)
         probs = F.softmax(logits, dim=-1)
         predicted = torch.argmax(probs, dim=1)
-=======
-        logits = self.classifier(sample)
-        # probs = F.softmax(logits, dim=-1)
-        # # predicted = torch.argmax(probs, dim=1)
-        # # # bsz = probs.shape[0]
->>>>>>> 8d01b874
 
         motion_name = self.label_to_motion[str(predicted[0].cpu().numpy())]
         base_name = self.label_to_motion[str(label[0].cpu().numpy())]
